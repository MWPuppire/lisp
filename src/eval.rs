--- conflicted
+++ resolved
@@ -145,13 +145,8 @@
             // just return an empty list without evaluating anything
             break Ok(list.into_iter().collect());
         };
-<<<<<<< HEAD
-        match eval(head.unquote(), &env)? {
-            LispValue::Special { form, .. } => {
-=======
-        match eval(head, &env)?.val {
+        match eval(head.unquote(), &env)?.val {
             InnerValue::Special { form, .. } => {
->>>>>>> 0d466eba
                 ast = special_form!(form, list, eval, env);
             }
             InnerValue::Object(o) => match &o.val {
