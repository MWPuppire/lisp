mod common;
use common::*;

#[test]
fn hashmap_atom() {
    let env = testing_env();
    eval!("(def! e (atom {\"+\" +}))", &env);
    eval!("(swap! e assoc \"-\" -)", &env);
    eval_eq!("((get @e \"+\") 7 8)", &env, 15.0);
    eval_eq!("((get @e \"-\") 11 8)", &env, 3.0);
    eval!("(swap! e assoc \"foo\" (list))", &env);
    eval_eq!("(get @e \"foo\")", &env, vector![]);
    eval!("(swap! e assoc \"bar\" '(1 2 3))", &env);
    eval_eq!(
        "(get @e \"bar\")",
        &env,
        vector![1.0.into(), 2.0.into(), 3.0.into()]
    );
}

#[test]
fn metadata() {
    let env = testing_env();
<<<<<<< HEAD
    eval_eq!("(meta (fn* (a) a))", LispValue::Nil);
    eval_eq!(
        "(meta (with-meta (fn* (a) a) {\"b\" 1}))",
=======
    assert_eq!(eval!("(meta (fn* (a) a))"), LispValue::nil());
    assert_eq!(
        eval!("(meta (with-meta (fn* (a) a) {\"b\" 1}))"),
>>>>>>> 0d466eba
        hashmap! {
            "b".to_owned().into() => 1.0.into(),
        }
    );
    eval_eq!("(meta (with-meta (fn* (a) a) \"abc\"))", "abc".to_owned());
    eval!("(def! l-wm (with-meta (fn* (a) a) {\"b\" 2}))", &env);
    eval_eq!(
        "(meta l-wm)",
        &env,
        hashmap! {
            "b".to_owned().into() => 2.0.into(),
        }
    );
    eval_eq!(
        "(meta (with-meta l-wm {\"new_meta\" 123}))",
        &env,
        hashmap! {
            "new_meta".to_owned().into() => 123.0.into(),
        }
    );
    eval_eq!(
        "(meta l-wm)",
        &env,
        hashmap! {
            "b".to_owned().into() => 2.0.into(),
        }
    );
<<<<<<< HEAD
    eval_eq!("(meta +)", LispValue::Nil);
=======
    assert_eq!(eval!("(meta +)"), LispValue::nil());
>>>>>>> 0d466eba
}

#[test]
fn seq() {
    eval_eq!(
        "(seq \"abc\")",
        vector![
            "a".to_owned().into(),
            "b".to_owned().into(),
            "c".to_owned().into()
        ]
    );
    eval_eq!(
        "(apply str (seq \"this is a test\"))",
        "this is a test".to_owned()
    );
    eval_eq!(
        "(seq '(2 3 4))",
        vector![2.0.into(), 3.0.into(), 4.0.into()]
    );
}<|MERGE_RESOLUTION|>--- conflicted
+++ resolved
@@ -21,15 +21,9 @@
 #[test]
 fn metadata() {
     let env = testing_env();
-<<<<<<< HEAD
-    eval_eq!("(meta (fn* (a) a))", LispValue::Nil);
+    eval_eq!("(meta (fn* (a) a))", LispValue::nil());
     eval_eq!(
         "(meta (with-meta (fn* (a) a) {\"b\" 1}))",
-=======
-    assert_eq!(eval!("(meta (fn* (a) a))"), LispValue::nil());
-    assert_eq!(
-        eval!("(meta (with-meta (fn* (a) a) {\"b\" 1}))"),
->>>>>>> 0d466eba
         hashmap! {
             "b".to_owned().into() => 1.0.into(),
         }
@@ -57,11 +51,7 @@
             "b".to_owned().into() => 2.0.into(),
         }
     );
-<<<<<<< HEAD
-    eval_eq!("(meta +)", LispValue::Nil);
-=======
-    assert_eq!(eval!("(meta +)"), LispValue::nil());
->>>>>>> 0d466eba
+    eval_eq!("(meta +)", LispValue::nil());
 }
 
 #[test]
